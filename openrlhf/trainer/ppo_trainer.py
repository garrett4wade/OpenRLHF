import math
import os.path
from abc import ABC
from typing import Any, Callable, Dict, List, Optional, Union
import multiprocessing as mp

import ray
import torch
import torch.nn as nn
from torch import Tensor
import torch.distributed
import pynvml
import time
from torch.optim import Optimizer
from torch.utils.data import DataLoader
from tqdm import tqdm

from openrlhf.models import Actor, GPTLMLoss, PolicyLoss, ValueLoss
from openrlhf.models.utils import masked_mean
from openrlhf.utils.distributed_sampler import DistributedSampler

from .ppo_utils import AdaptiveKLController, Experience, FixedKLController, NaiveExperienceMaker, NaiveReplayBuffer

import logging

LOG_FORMAT = "%(asctime)s.%(msecs)03d %(name)s %(levelname)s: %(message)s"
DATE_FORMAT = "%Y%m%d-%H:%M:%S"

logging.basicConfig(format=LOG_FORMAT, datefmt=DATE_FORMAT, level=os.environ.get("LOGLEVEL", "INFO"))
logger = logging.getLogger("DeepSpeed Slurm Launch")
writer = None

def gpu_utilization_monitor(gpu_idx:int, ttl:float):
    pynvml.nvmlInit()
    tik = time.time()
    while time.time() - tik < ttl:
        handle = pynvml.nvmlDeviceGetHandleByIndex(gpu_idx)
        utilization = pynvml.nvmlDeviceGetUtilizationRates(handle)
        memory_info = pynvml.nvmlDeviceGetMemoryInfo(handle)
        total_memory = memory_info.total / (1024 ** 2)  # Convert bytes to megabytes
        used_memory = memory_info.used / (1024 ** 2)
        memory_usage_percentage = (used_memory / total_memory) * 100
        logger.info(f"GPU {gpu_idx}: Compute Utilization - {utilization.gpu}%, Total Memory - {total_memory:.2f}MB, Used Memory - {used_memory:.2f}MB, Memory Usage - {memory_usage_percentage:.2f}%")
        time.sleep(10)
    pynvml.nvmlShutdown()
    
def get_hf_configs(hf_config):
    num_layers = getattr(hf_config, "num_hidden_layers",
                         getattr(hf_config, "n_layer", None))
    hidden_size = getattr(hf_config, "hidden_size",
                          getattr(hf_config, "n_embd", None))
    vocab_size = getattr(hf_config, "vocab_size", None)
    assert all(
        (num_layers, hidden_size, vocab_size)
    ), ("Could not determine number of layers, hidden size, and vocab size of the model", hf_config)

    return num_layers, hidden_size, vocab_size

def calculate_flops(checkpoint_activations_factor, batch_size, seq_length,
                    hf_config):
    num_layers, hidden_size, vocab_size = get_hf_configs(hf_config)
    flops_per_iteration = (24 * checkpoint_activations_factor * batch_size *
                           seq_length * num_layers * (hidden_size**2)) * (
                               1.0 + (seq_length / (6.0 * hidden_size)) +
                               (vocab_size /
                                (16.0 * num_layers * hidden_size)))
    return flops_per_iteration

def print_throughput_step3(actor_hf_config, critic_hf_config,
                           n_actor_gpus, n_critic_gpus,
                           args,
                           e2e_time,
                           gen_exp_time,
                           inf_time,
                           train_time,
                           rank=0):
    if rank != 0:
        return
    max_prompt_len = args.prompt_max_len
    max_answer_len = args.generate_max_len

    actor_num_layers, actor_hidden_size, actor_vocab_size = get_hf_configs(
        actor_hf_config)
    critic_num_layers, critic_hidden_size, critic_vocab_size = get_hf_configs(
        critic_hf_config)

    seq_length = max_prompt_len + max_answer_len
    batch_size = args.rollout_batch_size
    samples_per_second = batch_size / e2e_time

    actor_checkpoint_activations_factor = 4 if args.gradient_checkpointing else 3
    critic_checkpoint_activations_factor = 4 if args.gradient_checkpointing else 3

    actor_num_params = actor_hf_config._num_params
    actor_params_in_billions = actor_num_params / (1e9)

    critic_num_params = critic_hf_config._num_params
    critic_params_in_billions = critic_num_params / (1e9)

    # Megatron paper's formula to calculate training flops

    actor_train_flops_per_iteration = calculate_flops(
        actor_checkpoint_activations_factor, batch_size, seq_length,
        actor_hf_config)
    critic_train_flops_per_iteration = calculate_flops(
        critic_checkpoint_activations_factor, batch_size, seq_length,
        critic_hf_config)

    total_train_flops = actor_train_flops_per_iteration + critic_train_flops_per_iteration
    actor_train_tflops = actor_train_flops_per_iteration / (train_time * n_actor_gpus *
                                        (10**12))
    critic_train_tflops = critic_train_flops_per_iteration/ (train_time * n_critic_gpus *
                                        (10**12))
    train_tflops = actor_train_tflops + critic_train_tflops

    gen_bs = args.rollout_batch_size

    # Modified formula for calculating flops in the forward pass only
    gen_flops_per_iteration = (
        24 * gen_bs * seq_length * actor_num_layers *
        (actor_hidden_size**2)) * (
            1.0 + (seq_length / (6.0 * actor_hidden_size)) +
            (actor_vocab_size /
                (16.0 * actor_num_layers * actor_hidden_size)))

    gen_tflops = gen_flops_per_iteration / (gen_exp_time * n_actor_gpus *
                                            (10**12))

    if actor_hf_config.torch_dtype == torch.float16:
        num_bytes = 2
    elif actor_hf_config.torch_dtype == torch.float32:
        num_bytes = 4
    else:
        num_bytes = -1

    pertok_lat = gen_exp_time / max_answer_len
    gen_bw = 1 / pertok_lat * actor_num_params * num_bytes / 1e9

    generation_batches = (gen_bs // n_actor_gpus // args.micro_rollout_batch_size)
    total_flops_per_iteration = total_train_flops + gen_flops_per_iteration * generation_batches
    total_tflops = total_flops_per_iteration / (e2e_time * (n_actor_gpus + n_critic_gpus) *
                                                (10**12))

    print(
        f"End-to-End => Latency: {e2e_time:.2f}s, TFLOPs: {total_tflops:.2f}, Samples/sec: {samples_per_second:.2f}, Time/seq {e2e_time/batch_size:.2f}s, Batch Size: {batch_size}, Total Seq. Length: {seq_length}"
    )
    print(
        f"Generation => Latency: {gen_exp_time:.2f}s, Inference {inf_time:.2f}s, Per-token Latency {pertok_lat*1000:.2f} ms, TFLOPs: {gen_tflops:.2f}, BW: {gen_bw if num_bytes > 0 else num_bytes:.2f} GB/sec, Answer Seq. Length: {max_answer_len}"
    )
    print(
        f"Training   => Latency: {train_time:.2f}s, TFLOPs: {train_tflops:.2f}"
    )
    actor_param_string = f"{actor_params_in_billions:.3f} B" if actor_params_in_billions != 0 else "NA"
    critic_param_string = f"{critic_params_in_billions:.3f} B" if critic_params_in_billions != 0 else "NA"
    print(
        f"Actor Model Parameters => {actor_param_string}, Critic Model Parameters => {critic_param_string}"
    )

def _count_params(model):
    return sum([
            p.ds_numel if hasattr(p, "ds_tensor") else p.numel()
            for p in model.parameters()
        ])
class PPOTrainer(ABC):
    """
        Trainer for PPO algorithm.

    Args:
        strategy (Strategy): the strategy to use for training
        actor (Actor): the actor model in ppo algorithm
        critic (nn.Module): the critic model in ppo algorithm
        reward_model (nn.Module): the reward model in rlhf algorithm to make reward of sentences
        initial_model (Actor): the initial model in rlhf algorithm to generate reference logits to limit the update of actor
        actor_optim (Optimizer): the optimizer to use for actor model
        critic_optim (Optimizer): the optimizer to use for critic model
        kl_coef (float, defaults to 0.1): the coefficient of kl divergence loss
        train_batch_size (int, defaults to 8): the batch size to use for training
        buffer_limit (int, defaults to 0): the max_size limitaiton of replay buffer
        buffer_cpu_offload (bool, defaults to True): whether to offload replay buffer to cpu
        eps_clip (float, defaults to 0.2): the clip coefficient of policy loss
        value_clip (float, defaults to 0.4): the clip coefficient of value loss
        experience_batch_size (int, defaults to 8): the batch size to use for experience generation
        max_epochs (int, defaults to 1): the number of epochs of training process
        tokenier (Callable, optional): the tokenizer to use for tokenizing the input
        sample_replay_buffer (bool, defaults to False): whether to sample from replay buffer
        dataloader_pin_memory (bool, defaults to True): whether to pin memory for data loader
        callbacks (List[Callback], defaults to []): the callbacks to call during training process
        generate_kwargs (dict, optional): the kwargs to use while model generating
        remote_rm_url (str, optional): function for reward model api
    """

    def __init__(
        self,
        strategy,
        actor: Actor,
        critic: nn.Module,
        reward_model: nn.Module,
        initial_model: Actor,
        ema_model: Actor,
        actor_optim: Optimizer,
        critic_optim: Optimizer,
        actor_scheduler,
        critic_scheduler,
        ema_beta: float = 0.992,
        init_kl_coef: float = 0.001,
        kl_target: float = None,
        kl_horizon: int = 10000,
        ptx_coef: float = 0,
        micro_train_batch_size: int = 8,
        buffer_limit: int = 0,
        buffer_cpu_offload: bool = True,
        eps_clip: float = 0.2,
        value_clip: float = 0.2,
        micro_rollout_batch_size: int = 8,
        gradient_checkpointing: bool = False,
        max_epochs: int = 1,
        max_norm: float = 1.0,
        tokenizer: Optional[Callable[[Any], dict]] = None,
        prompt_max_len: int = 128,
        dataloader_pin_memory: bool = True,
        remote_rm_url: str = None,
        reward_fn: Callable[[List[torch.Tensor]], torch.Tensor] = None,
        **generate_kwargs,
    ) -> None:
        assert (
            not isinstance(reward_model, List) or len(reward_model) == 1 or reward_fn is not None
        ), "reward_fn must be specified if using multiple reward models"

        super().__init__()
        self.strategy = strategy
        self.args = strategy.args
        self.micro_rollout_batch_size = micro_rollout_batch_size
        self.max_epochs = max_epochs
        self.tokenizer = tokenizer
        self.generate_kwargs = generate_kwargs
        self.dataloader_pin_memory = dataloader_pin_memory
        self.max_norm = max_norm
        self.ptx_coef = ptx_coef
        self.micro_train_batch_size = micro_train_batch_size
        self.kl_target = kl_target
        self.prompt_max_len = prompt_max_len
        self.ema_beta = ema_beta
        self.gradient_checkpointing = gradient_checkpointing
        self.reward_fn = reward_fn

        self.actor = actor
        self.critic = critic
        self.reward_model = reward_model
        self.remote_rm_url = remote_rm_url
        self.initial_model = initial_model
        self.ema_model = ema_model
        self.actor_optim = actor_optim
        self.critic_optim = critic_optim
        self.actor_scheduler = actor_scheduler
        self.critic_scheduler = critic_scheduler

        self.actor_loss_fn = PolicyLoss(eps_clip)
        self.critic_loss_fn = ValueLoss(value_clip)
        self.ptx_loss_fn = GPTLMLoss()

        self.freezing_actor_steps = getattr(self.args, "freezing_actor_steps", -1)

        # Mixtral 8x7b
        self.aux_loss = self.args.aux_loss_coef > 1e-8

        if self.kl_target:
            self.kl_ctl = AdaptiveKLController(init_kl_coef, kl_target, kl_horizon)
        else:
            self.kl_ctl = FixedKLController(init_kl_coef)

        self.experience_maker = NaiveExperienceMaker(
            actor,
            critic,
            reward_model,
            initial_model,
            tokenizer,
            prompt_max_len,
            self.kl_ctl,
            strategy,
            remote_rm_url,
            reward_fn,
        )
        self.replay_buffer = NaiveReplayBuffer(micro_train_batch_size, buffer_limit, buffer_cpu_offload)

        self._wandb = None
        if self.strategy.args.use_wandb and self.strategy.is_rank_0():
            import wandb

            self._wandb = wandb
            if not wandb.api.api_key:
                wandb.login(key=strategy.args.use_wandb)
            wandb.init(
                entity=strategy.args.wandb_org,
                project=strategy.args.wandb_project,
                group=strategy.args.wandb_group,
                name=strategy.args.wandb_run_name,
                config=strategy.args.__dict__,
                reinit=True,
            )

            wandb.define_metric("train/global_step")
            wandb.define_metric("train/*", step_metric="train/global_step", step_sync=True)
            wandb.define_metric("eval/epoch")
            wandb.define_metric("eval/*", step_metric="eval/epoch", step_sync=True)

        self.gpu_monior_proc = None

    def fit(
        self,
        args,
        prompts_dataloader,
        pretrain_dataloader,
        consumed_samples=0,
        num_update_steps_per_episodes=1,
        hf_actor_config=None,
        hf_critic_config=None,
    ) -> None:
        # this function will be called in Ray PPO actors
        # so torch.distributed.get_world_size() will return the number of actors
        if hasattr(args, "actor_num_nodes"):
            n_actor_gpus = args.actor_num_nodes * args.actor_num_gpus_per_node
            n_critic_gpus = args.critic_num_nodes * args.critic_num_gpus_per_node
        else:
            hf_actor_config = self.experience_maker.actor.model.module.config
            hf_actor_config._num_params = _count_params(self.experience_maker.actor.model.module)
            hf_critic_config = self.experience_maker.critic.module._hf_config
            hf_critic_config._num_params = _count_params(self.experience_maker.critic)
            n_actor_gpus = n_critic_gpus = torch.distributed.get_world_size()
            # launch monitor process for non-ray training
<<<<<<< HEAD
            if self.gpu_monior_proc is None:
                self.gpu_monior_proc = mp.Process(target=gpu_utilization_monitor, args=(torch.cuda.current_device(), 3600))
                self.gpu_monior_proc.start()
=======
            # if self.gpu_monior_proc is None:
            #     self.gpu_monior_proc = mp.Process(target=gpu_utilization_monitor, args=(torch.cuda.current_device(), 3600))
            #     self.gpu_monior_proc.start()
>>>>>>> b4cdf30f

        """
        Notes by Wei:
        + `max_epochs` is actually ppo_epochs, aka how many times we will run over the sampled batch, usually 1.
        + `episodes` is `epoch`, aka the number of times we iterate over all prompts
        + `micro_train_batch_size` is the per-device batch size for calling `DSEngine.step`, used as self.replay_buffer.sample_batch_size,
          but the parameters will not be necessarily updated. Gradient accumulation is handled by deepspeed.
        + `train_batch_size` is the global batch size for a single (real) update step, utilized in DeepSpeedStrategy.
        + `micro_rollout_batch_size` is the per-device batch size for a single generation call, used by `prompts_dataloader`.
        + `rollout_batch_size` is the global batch size for entering `ppo_train`, or the global batch size.

        In our semantics, given batch size `B`, rollout_n_mbs `Nr`, train_n_mbs `Nt`, PPO n_mbs `Np`, number of actors `W`, we have:
        max_epochs = 1
        train_batch_size = B // Np
        micro_train_batch_size = B // Nt // Np // W
        rollout_batch_size = B
        micro_rollout_batch_size = B // Nr // W

        The number of vllm generate engines must be smaller than the number of actors
        """
        _step_cnt = 0
        last_gen_time = last_inf_time = 0

        num_rollouts_per_episodes = (
            num_update_steps_per_episodes * args.train_batch_size // args.max_epochs // args.rollout_batch_size
        )
        update_timesteps = args.rollout_batch_size // (self.strategy.world_size * self.micro_rollout_batch_size)

        # get eval and save steps
        if args.eval_steps == -1:
            args.eval_steps = num_rollouts_per_episodes  # Evaluate once per epoch
        if args.save_steps == -1:
            args.save_steps = float("inf")  # do not save ckpt

        self.prompts_dataloader = prompts_dataloader
        self.pretrain_dataloader = pretrain_dataloader

        # Restore step and start_epoch
        steps = consumed_samples // args.rollout_batch_size * update_timesteps + 1
        start_episode = consumed_samples // args.rollout_batch_size // num_rollouts_per_episodes
        consumed_samples = consumed_samples % (num_rollouts_per_episodes * args.rollout_batch_size)

        for episode in range(start_episode, args.num_episodes):
            if isinstance(self.prompts_dataloader.sampler, DistributedSampler):
                self.prompts_dataloader.sampler.set_epoch(
                    episode, consumed_samples=0 if episode > start_episode else consumed_samples
                )

            train_iter_tik = time.perf_counter()
            for rand_prompts in self.prompts_dataloader:
                experience, gen_time, inf_time = self.experience_maker.make_experience(rand_prompts, **self.generate_kwargs)
                assert experience.sequences.shape[1] == args.prompt_max_len + args.generate_max_len, (experience.sequences.shape, args.prompt_max_len + args.generate_max_len)
                # print prompt/answer in each update step
                # if global_step % update_timesteps == 0:
                #     output = self.tokenizer.batch_decode(experience.sequences, skip_special_tokens=True)
                #     self.strategy.print(output[0])
                last_gen_time += gen_time
                last_inf_time += inf_time
                self.replay_buffer.append(experience)

                if steps % update_timesteps == 0:
                    ts = time.perf_counter()
                    self.replay_buffer.normalize("advantages", self.strategy)
                    status = self.ppo_train()
                    _step_cnt += 1
                    self.replay_buffer.clear()
                    # self.kl_ctl.update(status["kl"], args.rollout_batch_size)
                    # logs/checkpoints
                    # self.save_logs_and_checkpoints(args, global_step // update_timesteps, pbar, status)
                    train_time = time.perf_counter() - ts
                    e2e_time = time.perf_counter() - train_iter_tik
                    print_throughput_step3(
                        actor_hf_config=hf_actor_config,
                        critic_hf_config=hf_critic_config,
                        n_actor_gpus=n_actor_gpus,
                        n_critic_gpus=n_critic_gpus,
                        args=args,
                        e2e_time=e2e_time,
                        gen_exp_time=last_gen_time,
                        inf_time=last_inf_time,
                        train_time=train_time,
                        rank=torch.distributed.get_rank(),
                    )
                    last_gen_time = last_inf_time = 0
                    train_iter_tik = time.perf_counter()

<<<<<<< HEAD
                if _step_cnt >= 10:
=======
                steps += 1
                if _step_cnt >= 3:
>>>>>>> b4cdf30f
                    if torch.distributed.get_rank() == 0:
                        print("=" * 100)
                        print(f" Benchmarking finishes after {_step_cnt} steps ".center(100, "="))
                        print("=" * 100)
<<<<<<< HEAD
                    if self.gpu_monior_proc is not None:
                        self.gpu_monior_proc.kill()
=======
                    # if self.gpu_monior_proc is not None:
                    #     self.gpu_monior_proc.kill()
>>>>>>> b4cdf30f
                    return
        # if self.gpu_monior_proc is not None:
        #     self.gpu_monior_proc.kill()

    def ppo_train(self, global_steps=0):
        # replay buffer may be empty at first, we should rebuild at each training
        dataloader = DataLoader(
            self.replay_buffer,
            batch_size=self.replay_buffer.sample_batch_size,
            shuffle=True,
            drop_last=True,
            pin_memory=self.dataloader_pin_memory,
            collate_fn=self.replay_buffer.collate_fn,
        )
        device = torch.cuda.current_device()

        status_list = []
        status_mean = {}
        for epoch in range(self.max_epochs):
            pbar = tqdm(
                dataloader,
                desc=f"Train epoch [{epoch + 1}/{self.max_epochs}]",
                disable=not self.strategy.is_rank_0(),
            )
            for experience in pbar:
                experience.to_device(device)
                status = self.training_step(experience, global_steps)

                # for DP
                # weighted mean for kl
                if "kl" in status:
                    status["kl"] *= status["response_length"]
                    status = self.strategy.all_reduce(status)
                    status["kl"] /= status["response_length"]

                short_status = {}

                if "policy_loss" in status:
                    short_status = {
                        "pg": status["policy_loss"],
                        "rm": status["reward"],
                        "ret": status["return"],
                        "glen": status["response_length"],
                        "tlen": status["total_length"],
                        "kl": status["kl"],
                        "act_lr": status["actor_lr"],
                    }

                if "critic_loss" in status:
                    short_status["cri"] = status["critic_loss"]
                    short_status["vals"] = status["values"]
                    short_status["cri_lr"] = status["critic_lr"]

                if "ptx_loss" in status:
                    short_status["ptx"] = status["ptx_loss"]

                status_list.append(status)
                pbar.set_postfix(short_status)

        if status_list:
            status_mean = status_list[0]
            for m in status_list[1:]:
                for k, v in m.items():
                    status_mean[k] += v
            for k in status_mean.keys():
                status_mean[k] /= len(status_list)
        return status_mean

    def training_step(self, experience: Experience, global_steps) -> Dict[str, float]:
        status = {}
        if global_steps > self.freezing_actor_steps:
            status = self.training_step_actor(experience)
        status.update(self.training_step_critic(experience))
        return status

    def training_step_actor(self, experience: Experience) -> Dict[str, float]:
        self.actor.train()

        num_actions = experience.action_mask.size(1)
        # actor loss
        t1 = time.perf_counter()
        action_log_probs, output = self.actor(
            experience.sequences, num_actions, attention_mask=experience.attention_mask, return_output=True
        )
        fwd_time = time.perf_counter() - t1

        # loss function
        actor_loss = self.actor_loss_fn(
            action_log_probs,
            experience.action_log_probs,
            experience.advantages,
            action_mask=experience.action_mask,
        )
        # mixtral
        if self.aux_loss:
            aux_loss = output.aux_loss
        else:
            aux_loss = 0
        loss = actor_loss + aux_loss * self.args.aux_loss_coef
        t2 = time.perf_counter()
        self.strategy.backward(loss, self.actor, self.actor_optim)

        # ptx loss
        if self.pretrain_dataloader is not None:
            data = next(self.pretrain_dataloader)
            inputs = data[1].squeeze(1).to(torch.cuda.current_device())
            attention_mask = data[2].squeeze(1).to(torch.cuda.current_device())
            label = torch.where(
                attention_mask.bool(),
                inputs,
                self.ptx_loss_fn.IGNORE_INDEX,
            )

            output = self.actor(inputs, attention_mask=attention_mask, return_output=True)
            ptx_log_probs = output["logits"]

            # loss function
            ptx_loss = self.ptx_loss_fn(ptx_log_probs, label)
            # mixtral
            if self.aux_loss:
                aux_loss = output.aux_loss
            else:
                aux_loss = 0
            loss = ptx_loss + aux_loss * self.args.aux_loss_coef
            self.strategy.backward(self.ptx_coef * loss, self.actor, self.actor_optim)

        self.strategy.optimizer_step(self.actor_optim, self.actor, self.actor_scheduler, name="actor")
        if self.ema_model:
            self.strategy.moving_average(self.actor, self.ema_model, self.ema_beta, "cpu")

        # status
        status = {"policy_loss": actor_loss.item(), "actor_lr": self.actor_scheduler.get_last_lr()[0]}
        if self.pretrain_dataloader is not None:
            status["ptx_loss"] = ptx_loss.item()
        for k, v in experience.info.items():
            if k == "kl":
                status[k] = (
                    (v * experience.info["response_length"]).sum() / experience.info["response_length"].sum()
                ).item()
            else:
                status[k] = v.mean().item()
        bwd_time = time.perf_counter() - t2
        return status

    def training_step_critic(self, experience: Experience) -> Dict[str, float]:
        self.critic.train()

        # critic loss
        t1 = time.perf_counter()
        values, output = self.critic(
            experience.sequences,
            action_mask=experience.action_mask,
            attention_mask=experience.attention_mask,
            return_output=True,
        )
        fwd_t = time.perf_counter() - t1
        # loss function
        critic_loss = self.critic_loss_fn(
            values,
            experience.values,
            experience.returns,
            action_mask=experience.action_mask,
        )
        # mixtral
        if self.aux_loss:
            aux_loss = output.aux_loss
        else:
            aux_loss = 0
        t2 = time.perf_counter()
        loss = critic_loss + aux_loss * self.args.aux_loss_coef
        self.strategy.backward(loss, self.critic, self.critic_optim)
        self.strategy.optimizer_step(self.critic_optim, self.critic, self.critic_scheduler, name="critic")

        # status
        status = {
            "critic_loss": critic_loss.item(),
            "values": masked_mean(values, experience.action_mask).item(),
            "critic_lr": self.critic_scheduler.get_last_lr()[0],
        }
        bwd_t = time.perf_counter() - t2
        return status

    def save_logs_and_checkpoints(self, args, global_step, step_bar, logs_dict={}, client_states={}):
        if global_step % args.logging_steps == 0:
            # wandb
            if self._wandb is not None and self.strategy.is_rank_0():
                logs = {
                    "train/%s" % k: v
                    for k, v in {
                        **logs_dict,
                        "global_step": global_step,
                    }.items()
                }
                self._wandb.log(logs)

        # TODO: Add evaluation mechanism for PPO
        if global_step % args.eval_steps == 0:
            # self.evaluate(self.eval_dataloader, global_step)
            pass
        # save ckpt
        # TODO: save best model on dev, use loss/perplexity/others on whole dev dataset as metric
        if global_step % args.save_steps == 0:
            tag = f"global_step{global_step}"
            self._save_checkpoint(args, tag, client_states)

    def _save_checkpoint(self, args, tag, client_states):
        self.strategy.save_ckpt(
            self.actor.model,
            os.path.join(args.ckpt_path, "_actor"),
            tag,
            args.max_ckpt_num,
            args.max_ckpt_mem,
            client_states,
        )
        self.strategy.save_ckpt(
            self.critic, os.path.join(args.ckpt_path, "_critic"), tag, args.max_ckpt_num, args.max_ckpt_mem
        )<|MERGE_RESOLUTION|>--- conflicted
+++ resolved
@@ -327,15 +327,9 @@
             hf_critic_config._num_params = _count_params(self.experience_maker.critic)
             n_actor_gpus = n_critic_gpus = torch.distributed.get_world_size()
             # launch monitor process for non-ray training
-<<<<<<< HEAD
-            if self.gpu_monior_proc is None:
-                self.gpu_monior_proc = mp.Process(target=gpu_utilization_monitor, args=(torch.cuda.current_device(), 3600))
-                self.gpu_monior_proc.start()
-=======
             # if self.gpu_monior_proc is None:
             #     self.gpu_monior_proc = mp.Process(target=gpu_utilization_monitor, args=(torch.cuda.current_device(), 3600))
             #     self.gpu_monior_proc.start()
->>>>>>> b4cdf30f
 
         """
         Notes by Wei:
@@ -422,23 +416,14 @@
                     last_gen_time = last_inf_time = 0
                     train_iter_tik = time.perf_counter()
 
-<<<<<<< HEAD
+                steps += 1
                 if _step_cnt >= 10:
-=======
-                steps += 1
-                if _step_cnt >= 3:
->>>>>>> b4cdf30f
                     if torch.distributed.get_rank() == 0:
                         print("=" * 100)
                         print(f" Benchmarking finishes after {_step_cnt} steps ".center(100, "="))
                         print("=" * 100)
-<<<<<<< HEAD
-                    if self.gpu_monior_proc is not None:
-                        self.gpu_monior_proc.kill()
-=======
                     # if self.gpu_monior_proc is not None:
                     #     self.gpu_monior_proc.kill()
->>>>>>> b4cdf30f
                     return
         # if self.gpu_monior_proc is not None:
         #     self.gpu_monior_proc.kill()
