--- conflicted
+++ resolved
@@ -280,10 +280,6 @@
 
         # rewards
         r_refs = []
-<<<<<<< HEAD
-        for rm in self.reward_model:
-            r_refs.append(rm.forward.remote(sequences_cpu, attention_mask_cpu, True, "reward"))
-=======
         # support remote RM API with ray
         if not self.remote_rm_url:
             for rm in self.reward_model:
@@ -294,7 +290,6 @@
                 queries = self.tokenizer.batch_decode(sequences.cpu(), skip_special_tokens=False)
                 r = remote_rm_fn_ray.remote(rm, queries=queries)
                 r_refs.append(r)
->>>>>>> 2a09aeed
 
         # log probs
         start = time.time()
@@ -383,14 +378,9 @@
             temperature=kwargs.get("temperature", 1.0),
             top_p=kwargs.get("top_p", 1.0),
             top_k=kwargs.get("top_k", -1),
-<<<<<<< HEAD
-            max_tokens=kwargs.get("max_new_tokens", 16),
-            ignore_eos=True,
-=======
             max_tokens=kwargs.get("max_new_tokens", 1024),
             min_tokens=kwargs.get("min_new_tokens", 1),
             skip_special_tokens=kwargs.get("skip_special_tokens", False),
->>>>>>> 2a09aeed
         )
 
         # TODO: can't pass `max_length` to vLLM's tokenizer for input truncation, remove this once it is supported.
