--- conflicted
+++ resolved
@@ -64,14 +64,11 @@
 @ray.remote(num_gpus=1)
 class CriticModelRayActor(BasePPORole):
     def init_model_from_pretrained(self, strategy: DeepspeedStrategy, pretrain, max_steps):
-<<<<<<< HEAD
         strategy = copy.deepcopy(strategy)
         assert strategy.args.critic_micro_train_batch_size is not None
         strategy.micro_train_batch_size = strategy.args.critic_micro_train_batch_size
-=======
         args = strategy.args
 
->>>>>>> 2a09aeed
         self._setup_distributed(strategy)
         critic = get_llm_for_sequence_regression(
             pretrain,
