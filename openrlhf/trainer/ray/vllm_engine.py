--- conflicted
+++ resolved
@@ -1,4 +1,3 @@
-<<<<<<< HEAD
 import inspect
 import logging
 import multiprocessing as mp
@@ -6,22 +5,16 @@
 import time
 from functools import partial
 from typing import *
-=======
-import os
-from typing import Dict, List
->>>>>>> 2a09aeed
 
 import pynvml
 import ray
 from ray.util.placement_group import placement_group
 from ray.util.scheduling_strategies import PlacementGroupSchedulingStrategy
-<<<<<<< HEAD
-from vllm import LLM
 
-LOG_FORMAT = "%(asctime)s.%(msecs)03d %(name)s %(levelname)s: %(message)s"
-DATE_FORMAT = "%Y%m%d-%H:%M:%S"
-logging.basicConfig(format=LOG_FORMAT, datefmt=DATE_FORMAT, level=os.environ.get("LOGLEVEL", "INFO"))
-logger = logging.getLogger("DeepSpeed Slurm Launch")
+# LOG_FORMAT = "%(asctime)s.%(msecs)03d %(name)s %(levelname)s: %(message)s"
+# DATE_FORMAT = "%Y%m%d-%H:%M:%S"
+# logging.basicConfig(format=LOG_FORMAT, datefmt=DATE_FORMAT, level=os.environ.get("LOGLEVEL", "INFO"))
+# logger = logging.getLogger("DeepSpeed Slurm Launch")
 
 
 def gpu_utilization_monitor(name, gpu_idx: int, ttl: float):
@@ -39,7 +32,6 @@
         )
         time.sleep(10)
     pynvml.nvmlShutdown()
-=======
 
 from openrlhf.utils.logging_utils import init_logger
 
@@ -59,7 +51,6 @@
         # See https://github.com/vllm-project/vllm/blob/main/vllm/executor/gpu_executor.py
         if self.use_gpu_executor:
             from openrlhf.trainer.ray.vllm_worker_wrap import WorkerWrap
->>>>>>> 2a09aeed
 
             vllm.worker.worker.Worker = WorkerWrap
         else:
@@ -67,12 +58,6 @@
             # See the patch https://github.com/vllm-project/vllm/commit/479d69fad0538f04cb22bf13e76ff91cfeb8a4e5
             kwargs["worker_use_ray"] = True
 
-<<<<<<< HEAD
-@ray.remote
-class LLMRayActor:
-    def __init__(self, idx, *args, **kwargs):
-        self.llm = LLM(*args, **kwargs)
-=======
             if vllm.__version__ > "0.4.1":
                 RayWorkerWrapperPath = vllm.executor.ray_utils
             else:
@@ -87,7 +72,6 @@
             RayWorkerWrapperPath.RayWorkerWrapper = RayWorkerWrapper
 
         self.llm = vllm.LLM(*args, **kwargs)
->>>>>>> 2a09aeed
 
         if idx == 0:
             self._gpu_monitor_proc = mp.Process(target=gpu_utilization_monitor, args=(f"vLLM", idx, 7200))
@@ -96,15 +80,6 @@
     def generate(self, *args, **kwargs):
         return self.llm.generate(*args, **kwargs)
 
-<<<<<<< HEAD
-    def init_process_group(self, master_address, master_port, rank_offset, world_size, group_name):
-        return self.llm.llm_engine._run_workers(
-            "init_process_group", master_address, master_port, rank_offset, world_size, group_name
-        )
-
-    def update_weight(self, name, dtype, shape, empty_cache=False):
-        return self.llm.llm_engine._run_workers("update_weight", name, dtype, shape, empty_cache)
-=======
     def init_process_group(self, master_address, master_port, rank_offset, world_size, group_name, backend):
         if self.use_gpu_executor:
             return self.llm.llm_engine.model_executor.driver_worker.init_process_group(
@@ -170,7 +145,6 @@
         )
 
     return vllm_engines
->>>>>>> 2a09aeed
 
 
 if __name__ == "__main__":
