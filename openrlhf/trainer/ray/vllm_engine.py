import inspect
import logging
import multiprocessing as mp
import os
import time
from functools import partial
from typing import *

import pynvml
import ray
from ray.util.placement_group import placement_group
from ray.util.scheduling_strategies import PlacementGroupSchedulingStrategy

# LOG_FORMAT = "%(asctime)s.%(msecs)03d %(name)s %(levelname)s: %(message)s"
# DATE_FORMAT = "%Y%m%d-%H:%M:%S"
# logging.basicConfig(format=LOG_FORMAT, datefmt=DATE_FORMAT, level=os.environ.get("LOGLEVEL", "INFO"))
# logger = logging.getLogger("DeepSpeed Slurm Launch")


def gpu_utilization_monitor(name, gpu_idx: int, ttl: float):
    pynvml.nvmlInit()
    tik = time.time()
    while time.time() - tik < ttl:
        handle = pynvml.nvmlDeviceGetHandleByIndex(gpu_idx)
        utilization = pynvml.nvmlDeviceGetUtilizationRates(handle)
        memory_info = pynvml.nvmlDeviceGetMemoryInfo(handle)
        total_memory = memory_info.total / (1024**2)  # Convert bytes to megabytes
        used_memory = memory_info.used / (1024**2)
        memory_usage_percentage = (used_memory / total_memory) * 100
        logger.info(
            f"Model {name} GPU {gpu_idx}: Compute Utilization - {utilization.gpu}%, Total Memory - {total_memory:.2f}MB, Used Memory - {used_memory:.2f}MB, Memory Usage - {memory_usage_percentage:.2f}%"
        )
        time.sleep(10)
    pynvml.nvmlShutdown()

from openrlhf.utils.logging_utils import init_logger

logger = init_logger(__name__)


@ray.remote
class LLMRayActor:
    def __init__(self, idx, *args, **kwargs):
        import vllm
<<<<<<< HEAD
        print(">>>>>>>>>>>>>>>>", os.getenv("CUDA_VISIBLE_DEVICES"))
=======
        # print(">>>>>>>>>>>>>>>>", os.getenv("CUDA_VISIBLE_DEVICES"))
>>>>>>> b4cdf30f

        self.__version__ = vllm.__version__
        assert self.__version__ >= "0.4.1", "OpenRLHF only supports vLLM >= 0.4.1"

        self.use_gpu_executor = kwargs["tensor_parallel_size"] == 1

        # See https://github.com/vllm-project/vllm/blob/main/vllm/executor/gpu_executor.py
        if self.use_gpu_executor:
            from openrlhf.trainer.ray.vllm_worker_wrap import WorkerWrap

            vllm.worker.worker.Worker = WorkerWrap
        else:
            # RayGPUExecutor
            # See the patch https://github.com/vllm-project/vllm/commit/479d69fad0538f04cb22bf13e76ff91cfeb8a4e5
            kwargs["worker_use_ray"] = True

            if vllm.__version__ > "0.4.1":
                RayWorkerWrapperPath = vllm.executor.ray_utils
            else:
                RayWorkerWrapperPath = vllm.engine.ray_utils

            class RayWorkerWrapper(RayWorkerWrapperPath.RayWorkerWrapper):
                def __init__(self, *args, **kwargs) -> None:
                    kwargs["worker_module_name"] = "openrlhf.trainer.ray.vllm_worker_wrap"
                    kwargs["worker_class_name"] = "WorkerWrap"
                    super().__init__(*args, **kwargs)

            RayWorkerWrapperPath.RayWorkerWrapper = RayWorkerWrapper

        self.llm = vllm.LLM(*args, **kwargs)

        # if idx == 0:
        #     self._gpu_monitor_proc = mp.Process(target=gpu_utilization_monitor, args=(f"vLLM", idx, 7200))
        #     self._gpu_monitor_proc.start()

    def generate(self, *args, **kwargs):
        return self.llm.generate(*args, **kwargs)

    def init_process_group(self, master_address, master_port, rank_offset, world_size, group_name, backend):
        if self.use_gpu_executor:
            return self.llm.llm_engine.model_executor.driver_worker.init_process_group(
                master_address, master_port, rank_offset, world_size, group_name, backend
            )
        else:
            return self.llm.llm_engine.model_executor._run_workers(
                "init_process_group", master_address, master_port, rank_offset, world_size, group_name, backend
            )

    def update_weight(self, name, dtype, shape, empty_cache=False):
        self.stop_remote_worker_execution_loop()

        if self.use_gpu_executor:
            return self.llm.llm_engine.model_executor.driver_worker.update_weight(name, dtype, shape, empty_cache)
        else:
            return self.llm.llm_engine.model_executor._run_workers("update_weight", name, dtype, shape, empty_cache)

    def stop_remote_worker_execution_loop(self):
        # Fix error for using 2 communication group
        # https://github.com/vllm-project/vllm/commit/eb6d3c264d0cd8e44dec16bca7947fbe96415ce9#diff-e1ad69e38e033accddfa5480ec808c4740eb39244d1ef51cc3407e20dde8cfd4
        if self.__version__ > "0.4.2":
            self.llm.llm_engine.model_executor.stop_remote_worker_execution_loop()


def create_vllm_engines(
    num_engines: int,
    tensor_parallel_size: int,
    pretrain: str,
    seed: int,
    enable_prefix_caching: bool,
    max_model_len: int,
):
    vllm_engines = []
    for i in range(num_engines):
        # When tensor_parallel_size=1, vLLM init model in LLMEngine directly, assign 1 GPU for it.
        num_gpus = int(tensor_parallel_size == 1)
        scheduling_strategy = None

        if tensor_parallel_size > 1:
            num_gpus = 0.1
            bundles = [{"GPU": 1, "CPU": 2}] * tensor_parallel_size
            pg = placement_group(bundles)
            ray.get(pg.ready())

            scheduling_strategy = PlacementGroupSchedulingStrategy(
                placement_group=pg, placement_group_capture_child_tasks=True, placement_group_bundle_index=0
            )

        vllm_engines.append(
            LLMRayActor.options(
                num_cpus=1,
                num_gpus=num_gpus,
                scheduling_strategy=scheduling_strategy,
            ).remote(
                i,
                pretrain,
                trust_remote_code=True,
                tensor_parallel_size=tensor_parallel_size,
                dtype="float16",
                seed=seed + i,
                enable_prefix_caching=enable_prefix_caching,
                max_model_len=max_model_len,
                disable_custom_all_reduce=True,
                load_format="dummy",
            )
        )

    return vllm_engines


if __name__ == "__main__":
    # ray.init(num_gpus=4, num_cpus=4)
    tp_size = 4
    bundles = [{"GPU": 1, "CPU": 1}] * tp_size
    pg = placement_group(bundles)
    ray.get(pg.ready())

    scheduling_strategy = PlacementGroupSchedulingStrategy(
        placement_group=pg,
        placement_group_capture_child_tasks=True,
        placement_group_bundle_index=0,
    )
    llm = LLMRayActor.options(
        num_cpus=1,
        num_gpus=0.1,
        scheduling_strategy=scheduling_strategy,
    ).remote(0, "/lustre/public/pretrained_model_weights/CodeLlama-34b-hf-pt", tensor_parallel_size=4)
    output = ray.get(llm.generate.remote("San Franciso is a"))
    print(f"output: {output}")<|MERGE_RESOLUTION|>--- conflicted
+++ resolved
@@ -42,11 +42,8 @@
 class LLMRayActor:
     def __init__(self, idx, *args, **kwargs):
         import vllm
-<<<<<<< HEAD
         print(">>>>>>>>>>>>>>>>", os.getenv("CUDA_VISIBLE_DEVICES"))
-=======
         # print(">>>>>>>>>>>>>>>>", os.getenv("CUDA_VISIBLE_DEVICES"))
->>>>>>> b4cdf30f
 
         self.__version__ = vllm.__version__
         assert self.__version__ >= "0.4.1", "OpenRLHF only supports vLLM >= 0.4.1"
