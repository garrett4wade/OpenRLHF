--- conflicted
+++ resolved
@@ -120,12 +120,6 @@
     else:
         cls_class._set_default_torch_dtype(torch.float16)
         
-<<<<<<< HEAD
-    with torch.device("cuda"):
-        model = cls_class(
-            config=config
-        )
-=======
     # with torch.device("cuda"):
     tik = time.perf_counter()
     print("////////////// 111111111", flush=True)
@@ -140,7 +134,6 @@
     # )
     print("////////////// 2222222222", time.perf_counter() - tik, flush=True)
 
->>>>>>> b4cdf30f
 
     # LoRA
     if lora_rank > 0:
