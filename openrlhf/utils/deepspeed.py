import os
import random
import shutil
from abc import ABC
from collections import defaultdict
from datetime import timedelta
from typing import List, Tuple, Union

import deepspeed
import numpy as np
import torch
import torch.nn as nn
import torch.optim as optim
from deepspeed.ops.adam import DeepSpeedCPUAdam, FusedAdam
from peft import PeftModel, get_peft_model_state_dict
from torch import distributed as dist
from torch.optim import Optimizer
from torch.utils.data import DataLoader

from openrlhf.models import Actor
from openrlhf.utils.distributed_sampler import DistributedSampler

from ..models.ring_attn_utils import get_ring_attn_group, set_ring_attn_group
from .deepspeed_utils import (
    _z3_params_to_fetch,
    get_eval_ds_config,
    get_optimizer_grouped_parameters,
    get_train_ds_config,
)

ModelOptimPair = Tuple[nn.Module, Optimizer]
ModelOrModelOptimPair = Union[nn.Module, ModelOptimPair]


class DeepspeedStrategy(ABC):
    """
    The strategy for training with Accelerator.
    """

    def __init__(
        self,
        seed: int = 42,
        max_norm: float = 0.0,
        micro_train_batch_size=1,
        train_batch_size=1,
        zero_stage=2,
        bf16=True,
        args=None,
    ) -> None:
        super().__init__()

        self.args = args
        self.stage = zero_stage
        self.train_batch_size = train_batch_size
        self.micro_train_batch_size = micro_train_batch_size
        self.bf16 = bf16
        self.seed = seed
        self.max_norm = max_norm
        self.adam_offload = getattr(args, "adam_offload", False)
        self.zpg = getattr(args, "zpg", 1)
        self.grad_accum_dtype = getattr(args, "grad_accum_dtype", "fp32")
        # disable_trace_cache
        self.disable_trace_cache = getattr(args, "disable_trace_cache", False)

        self.is_rlhf = False
        self.time_steps = defaultdict(int)

    def set_seed(self, seed: int) -> None:
        random.seed(seed)
        np.random.seed(seed)
        torch.manual_seed(seed)
        torch.cuda.manual_seed_all(seed)

    def setup_distributed(self, timeout=timedelta(minutes=30)) -> None:
        self.set_seed(self.seed)

        if self.args.local_rank == -1 and "LOCAL_RANK" in os.environ:  # for slurm
            self.args.local_rank = int(os.environ["LOCAL_RANK"])

        if self.args.local_rank != -1:
            torch.cuda.set_device(self.args.local_rank)
        # Initializes the distributed backend which will take care of sychronizing nodes/GPUs
        deepspeed.init_distributed(timeout=timeout)
        self.setup_ring_attn()
        self.world_size = dist.get_world_size()
<<<<<<< HEAD
        self.accumulated_gradient = 1
=======
        self.accumulated_gradient = (
            self.train_batch_size // self.micro_train_batch_size // self.world_size * self.ring_attn_size
        )

    def setup_ring_attn(self):
        self.ring_attn_size = getattr(self.args, "ring_attn_size", 1)
        if self.ring_attn_size == 1:
            self.ring_attn_rank = 0
            return

        ring_head_stride = getattr(self.args, "ring_head_stride", 1)
        for i in range(dist.get_world_size() // self.ring_attn_size):
            ring_attn_ranks = list(
                range(
                    i * self.ring_attn_size,
                    (i + 1) * self.ring_attn_size,
                )
            )
            group = dist.new_group(ranks=ring_attn_ranks, backend="nccl")
            if dist.get_rank() in ring_attn_ranks:
                set_ring_attn_group(group)
                self.ring_attn_rank = dist.get_rank(group=group)

        from ring_flash_attn import substitute_hf_flash_attn

        substitute_hf_flash_attn(self.ring_attn_group, ring_head_stride)

    @property
    def ring_attn_group(self):
        return get_ring_attn_group()
>>>>>>> 2a09aeed

    def create_optimizer(self, model, **kwargs) -> Optimizer:
        if isinstance(model, Actor):
            model = model.model
        # Optimizer
        AdamOptimizer = DeepSpeedCPUAdam if self.adam_offload else FusedAdam
        optim_params = get_optimizer_grouped_parameters(model, kwargs["weight_decay"])
        optim = AdamOptimizer(optim_params, **kwargs)
        return optim

    def backward(self, loss: torch.Tensor, model: nn.Module, optimizer: optim.Optimizer, **kwargs) -> None:
        if isinstance(model, Actor):
            model = model.model
        model.backward(loss)

    def optimizer_step(
        self,
        optimizer: optim.Optimizer,
        model: nn.Module,
        scheduler,
        name="model",
        **kwargs,
    ) -> None:
        if isinstance(model, Actor):
            model = model.model
        model.step()

    def setup_dataloader(
        self,
        replay_buffer,
        batch_size: int,
        pin_memory: bool = False,
        shuffle=True,
        collate_fn=None,
        drop_last=True,
        sampler=None,
        consumed_samples=0,
    ):
        # DDP only mode, replay buffers on each rank are different.
        if sampler is None:
            num_replicas = dist.get_world_size() // self.ring_attn_size
            rank = dist.get_rank() // self.ring_attn_size
            sampler = DistributedSampler(
                replay_buffer,
                num_replicas=num_replicas,
                rank=rank,
                shuffle=shuffle,
                seed=self.seed,
                drop_last=drop_last,
                consumed_samples=consumed_samples,
            )

        return DataLoader(
            replay_buffer,
            batch_size=batch_size,
            sampler=sampler,
            drop_last=drop_last,
            collate_fn=collate_fn,
            pin_memory=pin_memory,
        )

    def _unwrap_model(self, model) -> nn.Module:
        if isinstance(model, Actor):
            return self._unwrap_model(model.model)
        elif hasattr(model, "module"):
            return model.module
        else:
            return model

    def prepare(
        self, *models_or_model_optim_pairs: ModelOrModelOptimPair, is_rlhf=False
    ) -> Union[List[ModelOrModelOptimPair], ModelOrModelOptimPair]:
        ret = []
        self.is_rlhf = is_rlhf
        for arg in models_or_model_optim_pairs:
            if isinstance(arg, tuple):
                assert len(arg) == 3, f'Expect (model, optimizer, scheduler) pair, got a tuple with size "{len(arg)}"'
                ret.append(self._ds_init_train_model(*arg))
            else:
                ret.append(self._ds_init_eval_model(arg))

        return ret[0] if len(ret) == 1 else ret

    def _ds_init_train_model(self, model, optim, scheduler):
        is_actor = isinstance(model, Actor)
        ds_config = self.get_ds_train_config(is_actor)

        engine, optim, _, scheduler = deepspeed.initialize(
            model=model.model if is_actor else model,
            optimizer=optim,
            lr_scheduler=scheduler,
            config=ds_config,
            args={"local_rank": self.args.local_rank},
            dist_init_required=True,
        )
        if is_actor:
            model.model = engine
        else:
            model = engine

        return model, optim, scheduler

    def get_ds_train_config(self, is_actor):
        # DS Config
        ds_config = get_train_ds_config(
            offload=False,
            adam_offload=self.adam_offload,
            stage=self.stage,
            bf16=self.bf16,
            max_norm=self.max_norm,
            zpg=self.zpg,
            grad_accum_dtype=self.grad_accum_dtype,
            disable_trace_cache=self.disable_trace_cache,
        )

        ds_config["train_micro_batch_size_per_gpu"] = self.micro_train_batch_size
        train_batch_size = self.train_batch_size
        # corner case for ptx loss (backward twice)
        if self.is_rlhf and is_actor and self.args.pretrain_data is not None:
            train_batch_size *= 2
        ds_config["train_batch_size"] = train_batch_size * self.ring_attn_size

        return ds_config

    def _ds_init_eval_model(self, model):
        if not model:
            return model
        is_actor = isinstance(model, Actor)
        ds_config = self.get_ds_eval_config(offload=getattr(model, "_offload", False))

        engine, *_ = deepspeed.initialize(
            model=model.model if is_actor else model,
            args={"local_rank": self.args.local_rank},
            config=ds_config,
            dist_init_required=True,
        )
        if is_actor:
            model.model = engine
        else:
            model = engine
        return model

    def get_ds_eval_config(self, offload=False):
        # DS Config
        ds_config = get_eval_ds_config(offload=offload, stage=self.stage if self.stage == 3 else 0, bf16=self.bf16)
        ds_config["train_micro_batch_size_per_gpu"] = self.micro_train_batch_size
        ds_config["train_batch_size"] = self.train_batch_size

        return ds_config

    def moving_average(self, model, model_ema, beta=0.992, device="cpu"):
        self.time_steps["ema"] += 1
        if self.time_steps["ema"] % self.accumulated_gradient == 0:
            with torch.no_grad():
                for param, param_ema in zip(model.parameters(), model_ema.parameters()):
                    if param.requires_grad:
                        if self.stage != 3:
                            data = param.data.to(device)
                            param_ema.data.copy_((1 - beta) * data + beta * param_ema.data)
                        else:
                            # TODO: use prefiltering for efficiency
                            params_to_fetch = _z3_params_to_fetch([param, param_ema])
                            with deepspeed.zero.GatheredParameters(params_to_fetch, enabled=len(params_to_fetch) > 0):
                                data = param.data.to(device)
                                param_ema.data.copy_((1 - beta) * data + beta * param_ema.data)

    def load_model(
        self,
        model: nn.Module,
        path: str,
        map_location="cpu",
        strict: bool = False,
        key_replace_fn=None,
    ) -> None:
        unwrapped_model = self._unwrap_model(model)
        state_dict = torch.load(path, map_location=map_location)
        if key_replace_fn:
            state_dict = key_replace_fn(state_dict)
        unwrapped_model.load_state_dict(state_dict, strict=strict)

    def save_model(self, model: nn.Module, tokenizer, output_dir, **kwargs) -> None:
        if self.is_rank_0():
            os.makedirs(output_dir, exist_ok=True)

        # save model weights for ZeRO2/3
        model_to_save = self._unwrap_model(model)

        # gather parameters
        output_state_dict = {}
        for k, v in model_to_save.named_parameters():
            # only gather z3 params
            params_to_fetch = _z3_params_to_fetch([v])
            with deepspeed.zero.GatheredParameters(params_to_fetch, enabled=len(params_to_fetch) > 0):
                vv = v.data.cpu()
                if self.is_rank_0():
                    output_state_dict[k] = vv

        if self.is_rank_0():
            state_dict = model_to_save.state_dict()

            # copy named_buffers with `persistent=True`
            for k, v in model_to_save.named_buffers():
                if k not in state_dict:
                    continue
                vv = v.data.cpu()
                output_state_dict[k] = vv

            state_dict_keys = set(state_dict.keys())
            output_state_dict_keys = set(output_state_dict.keys())

            # corner case for tie_word_embeddings, such as Qwen2-0.5B
            if getattr(model_to_save.config, "tie_word_embeddings", False):
                state_dict_keys.remove("lm_head.weight")

            assert state_dict_keys.issubset(
                output_state_dict_keys
            ), f"mismatch keys {output_state_dict_keys.symmetric_difference(state_dict_keys)}"

            # only save peft weights https://github.com/microsoft/DeepSpeed/issues/4295
            if isinstance(model_to_save, PeftModel):
                model_to_save.save_pretrained(output_dir, **kwargs)
                if self.stage == 3:
                    torch.save(
                        get_peft_model_state_dict(model_to_save, output_state_dict),
                        os.path.join(output_dir, "adapter_model.bin"),
                    )
            else:
                # save model
                model_to_save.save_pretrained(output_dir, state_dict=output_state_dict, **kwargs)

            # save config
            output_config_file = os.path.join(output_dir, "config.json")
            model_to_save.config.to_json_file(output_config_file)
            # save tokenizer
            tokenizer.save_pretrained(output_dir)

            # for models not in AutoModel, copy python module files
            train_from_model_path = model_to_save.config._name_or_path
            if os.path.exists(train_from_model_path):
                for filename in os.listdir(train_from_model_path):
                    if filename.endswith(".py"):
                        shutil.copy(os.path.join(train_from_model_path, filename), os.path.join(output_dir, filename))

    def all_reduce(self, data, op="mean"):
        assert op in ("mean", "max", "sum")
        if isinstance(data, dict):
            ret = {}
            for k, v in data.items():
                ret[k] = self.all_reduce(v, op)
            return ret
        else:
            is_tensor = True
            if not isinstance(data, torch.Tensor):
                data = torch.Tensor([data])
                is_tensor = False
            is_cpu_tensor = data.device.type == "cpu"

            if is_cpu_tensor:
                data = data.to(torch.cuda.current_device())
            if op == "mean":
                data /= self.world_size
            dist.all_reduce(data, op=dist.ReduceOp.MAX if op == "max" else dist.ReduceOp.SUM)
            if is_cpu_tensor:
                data = data.cpu()
            return data.item() if not is_tensor else data

    def all_gather(self, data):
        if isinstance(data, dict):
            ret = {}
            for k, v in data.items():
                ret[k] = self.all_gather(v)
            return ret
        else:
            if not isinstance(data, torch.Tensor):
                data = torch.Tensor([data])
            is_cpu_tensor = data.device.type == "cpu"

            ret = [torch.zeros_like(data).to(torch.cuda.current_device()) for _ in range(self.world_size)]
            dist.all_gather(ret, data.to(torch.cuda.current_device()))
            return torch.cat(ret).cpu() if is_cpu_tensor else torch.cat(ret)

    def print(self, *msg):
        if self.is_rank_0():
            print(*msg)

    def is_rank_0(self) -> bool:
        return dist.get_rank() == 0

    def get_rank(self) -> int:
        return dist.get_rank()

    def save_ckpt(self, model, save_dir, tag=None, max_num=3, max_mem=1000, client_state={}, save_latest=True):
        assert isinstance(model, deepspeed.DeepSpeedEngine)
        if self.is_rank_0():
            os.makedirs(save_dir, exist_ok=True)
            MAX_SIZE = max_mem * 1024**3  # Convert GB to bytes

            while True:
                subdirs = sorted(
                    [
                        (os.path.join(save_dir, d), os.path.getmtime(os.path.join(save_dir, d)))
                        for d in os.listdir(save_dir)
                        if os.path.isdir(os.path.join(save_dir, d))
                    ],
                    key=lambda x: x[1],
                )
                total_size = sum(
                    os.path.getsize(os.path.join(dirpath, f))
                    for subdir, _ in subdirs
                    for dirpath, _, filenames in os.walk(subdir)
                    for f in filenames
                )

                if len(subdirs) >= max_num or total_size > MAX_SIZE:
                    oldest_dir = subdirs[0][0]
                    if os.path.exists(oldest_dir):
                        shutil.rmtree(oldest_dir)
                        self.print(f"Deleted oldest ckpt {oldest_dir}")
                else:
                    break

        dist.barrier()
        model.save_checkpoint(save_dir, tag=tag, client_state=client_state, save_latest=save_latest)

    def load_ckpt(
        self,
        model,
        load_dir,
        tag=None,
        load_module_strict=True,
        load_optimizer_states=True,
        load_lr_scheduler_states=True,
        load_module_only=False,
    ):
        assert isinstance(model, deepspeed.DeepSpeedEngine)
        load_path, states = model.load_checkpoint(
            load_dir,
            tag,
            load_module_strict=load_module_strict,
            load_optimizer_states=load_optimizer_states,
            load_lr_scheduler_states=load_lr_scheduler_states,
            load_module_only=load_module_only,
        )
        if load_path is None:
            raise Exception(f"[deepspeed] failed to resume from checkpoint {load_dir}")
        return load_path, states<|MERGE_RESOLUTION|>--- conflicted
+++ resolved
@@ -83,9 +83,6 @@
         deepspeed.init_distributed(timeout=timeout)
         self.setup_ring_attn()
         self.world_size = dist.get_world_size()
-<<<<<<< HEAD
-        self.accumulated_gradient = 1
-=======
         self.accumulated_gradient = (
             self.train_batch_size // self.micro_train_batch_size // self.world_size * self.ring_attn_size
         )
@@ -116,7 +113,6 @@
     @property
     def ring_attn_group(self):
         return get_ring_attn_group()
->>>>>>> 2a09aeed
 
     def create_optimizer(self, model, **kwargs) -> Optimizer:
         if isinstance(model, Actor):
